--- conflicted
+++ resolved
@@ -1,44 +1,38 @@
 module github.com/r4j3sh-com/soxyCheckerGui
 
-go 1.23.0
+go 1.23
 
 require (
-	github.com/wailsapp/wails/v2 v2.10.1
-	golang.org/x/net v0.38.0
+    github.com/wailsapp/wails/v2 v2.10.1
+    golang.org/x/net v0.38.0
 )
 
 require (
-	github.com/bep/debounce v1.2.1 // indirect
-	github.com/go-ole/go-ole v1.3.0 // indirect
-	github.com/godbus/dbus/v5 v5.1.0 // indirect
-	github.com/google/uuid v1.6.0 // indirect
-	github.com/jchv/go-winloader v0.0.0-20210711035445-715c2860da7e // indirect
-	github.com/labstack/echo/v4 v4.13.3 // indirect
-	github.com/labstack/gommon v0.4.2 // indirect
-	github.com/leaanthony/go-ansi-parser v1.6.1 // indirect
-	github.com/leaanthony/gosod v1.0.4 // indirect
-	github.com/leaanthony/slicer v1.6.0 // indirect
-	github.com/leaanthony/u v1.1.1 // indirect
-	github.com/mattn/go-colorable v0.1.13 // indirect
-	github.com/mattn/go-isatty v0.0.20 // indirect
-	github.com/pkg/browser v0.0.0-20240102092130-5ac0b6a4141c // indirect
-	github.com/pkg/errors v0.9.1 // indirect
-	github.com/rivo/uniseg v0.4.7 // indirect
-	github.com/samber/lo v1.49.1 // indirect
-	github.com/tkrajina/go-reflector v0.5.8 // indirect
-	github.com/valyala/bytebufferpool v1.0.0 // indirect
-	github.com/valyala/fasttemplate v1.2.2 // indirect
-	github.com/wailsapp/go-webview2 v1.0.19 // indirect
-	github.com/wailsapp/mimetype v1.4.1 // indirect
-<<<<<<< HEAD
-	golang.org/x/crypto v0.36.0 // indirect
-	golang.org/x/sys v0.31.0 // indirect
-	golang.org/x/text v0.23.0 // indirect
-=======
-	golang.org/x/crypto v0.35.0 // indirect
-	golang.org/x/sys v0.30.0 // indirect
-	golang.org/x/text v0.22.0 // indirect
->>>>>>> 68c2e910
+    github.com/bep/debounce v1.2.1 // indirect
+    github.com/go-ole/go-ole v1.3.0 // indirect
+    github.com/godbus/dbus/v5 v5.1.0 // indirect
+    github.com/google/uuid v1.6.0 // indirect
+    github.com/jchv/go-winloader v0.0.0-20210711035445-715c2860da7e // indirect
+    github.com/labstack/echo/v4 v4.13.3 // indirect
+    github.com/labstack/gommon v0.4.2 // indirect
+    github.com/leaanthony/go-ansi-parser v1.6.1 // indirect
+    github.com/leaanthony/gosod v1.0.4 // indirect
+    github.com/leaanthony/slicer v1.6.0 // indirect
+    github.com/leaanthony/u v1.1.1 // indirect
+    github.com/mattn/go-colorable v0.1.13 // indirect
+    github.com/mattn/go-isatty v0.0.20 // indirect
+    github.com/pkg/browser v0.0.0-20240102092130-5ac0b6a4141c // indirect
+    github.com/pkg/errors v0.9.1 // indirect
+    github.com/rivo/uniseg v0.4.7 // indirect
+    github.com/samber/lo v1.49.1 // indirect
+    github.com/tkrajina/go-reflector v0.5.8 // indirect
+    github.com/valyala/bytebufferpool v1.0.0 // indirect
+    github.com/valyala/fasttemplate v1.2.2 // indirect
+    github.com/wailsapp/go-webview2 v1.0.19 // indirect
+    github.com/wailsapp/mimetype v1.4.1 // indirect
+    golang.org/x/crypto v0.36.0 // indirect
+    golang.org/x/sys v0.31.0 // indirect
+    golang.org/x/text v0.23.0 // indirect
 )
 
 // replace github.com/wailsapp/wails/v2 v2.10.1 => /Users/rajeshmondal/go/pkg/mod